--- conflicted
+++ resolved
@@ -16,13 +16,8 @@
     name: Build extension binaries
     uses: duckdb/extension-ci-tools/.github/workflows/_extension_distribution.yml@v1.2.2
     with:
-<<<<<<< HEAD
       duckdb_version: main
       ci_tools_version: main
-=======
-      duckdb_version: v1.2.2
-      ci_tools_version: v1.2.2
->>>>>>> 92c06443
       extension_name: postgres_scanner
       exclude_archs: 'wasm_mvp;wasm_eh;wasm_threads;windows_amd64_mingw'
 
@@ -32,13 +27,8 @@
     uses: duckdb/extension-ci-tools/.github/workflows/_extension_deploy.yml@v1.2.2
     secrets: inherit
     with:
-<<<<<<< HEAD
       duckdb_version: main
       ci_tools_version: main
-=======
-      duckdb_version: v1.2.2
-      ci_tools_version: v1.2.2
->>>>>>> 92c06443
       extension_name: postgres_scanner
       exclude_archs: 'wasm_mvp;wasm_eh;wasm_threads;windows_amd64_mingw'
       deploy_latest: ${{ startsWith(github.ref, 'refs/tags/v') || github.ref == 'refs/heads/main' }}