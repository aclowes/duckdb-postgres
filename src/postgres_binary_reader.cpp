--- conflicted
+++ resolved
@@ -69,7 +69,6 @@
 
 	// len -1 signals end
 	if (len == -1) {
-<<<<<<< HEAD
 		// consume all available results
 		while (true) {
 			PostgresResult pg_res(PQgetResult(con.GetConn()));
@@ -80,14 +79,7 @@
 			if (PQresultStatus(final_result) != PGRES_COMMAND_OK) {
 				throw IOException("Failed to fetch header for COPY: %s", string(PQresultErrorMessage(final_result)));
 			}
-=======
-		auto final_result = PQgetResult(con.GetConn());
-		if (!final_result || PQresultStatus(final_result) != PGRES_COMMAND_OK) {
-			PQclear(final_result);
-			throw IOException("Failed to fetch header for COPY: %s", string(PQresultErrorMessage(final_result)));
->>>>>>> 03f7c18d
-		}
-		PQclear(final_result);
+		}
 		return false;
 	}
 
